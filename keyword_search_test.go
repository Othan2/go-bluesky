--- conflicted
+++ resolved
@@ -119,8 +119,4 @@
 	}
 
 	assert.Equal(t, len(posts.Posts), 1)
-<<<<<<< HEAD
-	assert.Equal(t, posts.Cursor, 1)
-=======
->>>>>>> 4aabf53e
 }